--- conflicted
+++ resolved
@@ -11,10 +11,6 @@
 from __future__ import division, unicode_literals
 
 import numpy as np
-<<<<<<< HEAD
-import sys
-=======
->>>>>>> 8ad04423
 from operator import add, mul, pow, sub, iadd, imul, ipow, isub
 
 # Python 3 compatibility.
@@ -36,10 +32,6 @@
 from colour.continuous import AbstractContinuousFunction
 from colour.utilities import (as_array, fill_nan, is_pandas_installed,
                               runtime_warning, tsplit, tstack)
-if sys.version_info[:2] >= (3, 8):  # pragma: no cover
-    from collections.abc import Iterator, Mapping, OrderedDict, Sequence
-else:  # pragma: no cover
-    from collections import Iterator, Mapping, OrderedDict, Sequence
 
 __author__ = 'Colour Developers'
 __copyright__ = 'Copyright (C) 2013-2019 - Colour Developers'
